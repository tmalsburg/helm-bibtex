;;; bibtex-completion.el --- A BibTeX backend for completion frameworks

;; Author: Titus von der Malsburg <malsburg@posteo.de>
;;         Justin Burkett <justin@burkett.cc>
;; Maintainer: Titus von der Malsburg <malsburg@posteo.de>
;; Version: 1.0.0
;; Package-Requires: ((parsebib "1.0") (s "1.9.0") (dash "2.6.0") (f "0.16.2") (cl-lib "0.5"))

;; This program is free software; you can redistribute it and/or modify
;; it under the terms of the GNU General Public License as published by
;; the Free Software Foundation, either version 3 of the License, or
;; (at your option) any later version.

;; This program is distributed in the hope that it will be useful,
;; but WITHOUT ANY WARRANTY; without even the implied warranty of
;; MERCHANTABILITY or FITNESS FOR A PARTICULAR PURPOSE.  See the
;; GNU General Public License for more details.

;; You should have received a copy of the GNU General Public License
;; along with this program.  If not, see <http://www.gnu.org/licenses/>.

;;; Commentary:

;; A BibTeX backend for completion frameworks

;; There are currently two fronends: helm-bibtex and ivy-bibtex.
;;
;; See the github page for details:
;;
;;    https://github.com/tmalsburg/helm-bibtex

;;; Code:

(require 'browse-url)
(require 'parsebib)
(require 'cl-lib)
(require 'dash)
(require 's)
(require 'f)
(require 'biblio)

(defgroup bibtex-completion nil
  "Helm plugin for searching entries in a BibTeX bibliography."
  :group 'completion)

(defcustom bibtex-completion-bibliography nil
  "The BibTeX file or list of BibTeX files. Org-bibtex users can
also specify org-mode bibliography files, in which case it will
be assumed that a BibTeX file exists with the same name and
extension bib instead of org. If the bib file has a different
name, use a cons cell (\"orgfile.org\" . \"bibfile.bib\") instead."
  :group 'bibtex-completion
  :type '(choice file (repeat file)))

(defcustom bibtex-completion-library-path nil
  "A directory or list of directories in which PDFs are stored.
Bibtex-completion assumes that the names of these PDFs are
composed of the BibTeX-key plus a \".pdf\" suffix."
  :group 'bibtex-completion
  :type '(choice directory (repeat directory)))

(defcustom bibtex-completion-pdf-open-function 'find-file
  "The function used for opening PDF files.  This can be an
arbitrary function that takes one argument: the path to the PDF
file.  The default is `find-file' which opens the PDF in
Emacs (either with docview or, if installed, the much superior
pdf-tools.  When set to `helm-open-file-with-default-tool', the
systems default viewer for PDFs is used."
  :group 'bibtex-completion
  :type 'function)

(defcustom bibtex-completion-pdf-symbol "⌘"
  "Symbol used to indicate that a PDF file is available for a
publication.  This should be a single character."
  :group 'bibtex-completion
  :type 'string)

(defcustom bibtex-completion-format-citation-functions
  '((org-mode      . bibtex-completion-format-citation-ebib)
    (latex-mode    . bibtex-completion-format-citation-cite)
    (markdown-mode . bibtex-completion-format-citation-pandoc-citeproc)
    (default       . bibtex-completion-format-citation-default))
  "The functions used for formatting citations.  The publication
can be cited, for example, as \cite{key} or ebib:key depending on
the major mode of the current buffer.  Note that the functions
should accept a list of keys as input.  With multiple marked
entries one can insert multiple keys at once,
e.g. \cite{key1,key2}. See the functions
`bibtex-completion-format-citation-ebib' and
`bibtex-completion-format-citation-cite' as examples."
  :group 'bibtex-completion
  :type '(alist :key-type symbol :value-type function))

(defcustom bibtex-completion-notes-path nil
  "The place where notes are stored.  This is either a file, in
which case all notes are stored in that file, or a directory, in
which case each publication gets its own notes file in that
directory.  In the latter case, bibtex-completion assumes that the
names of the note files are composed of the BibTeX-key plus a
suffix that is specified in `bibtex-completion-notes-extension'."
  :group 'bibtex-completion
  :type '(choice file directory (const nil)))

(defcustom bibtex-completion-notes-template-multiple-files
  "#+TITLE: Notes on: ${author} (${year}): ${title}\n\n"
  "Template used to create a new note when each note is stored in
a separate file.  '${field-name}' can be used to insert the value
of a BibTeX field into the template."
  :group 'bibtex-completion
  :type 'string)

(defcustom bibtex-completion-notes-template-one-file
  "\n* ${author} (${year}): ${title}\n  :PROPERTIES:\n  :Custom_ID: ${=key=}\n  :END:\n\n"
  "Template used to create a new note when all notes are stored
in one file.  '${field-name}' can be used to insert the value of
a BibTeX field into the template."
  :group 'bibtex-completion
  :type 'string)

(defcustom bibtex-completion-notes-key-pattern
  ":Custom_ID: +%s\\( \\|$\\)"
  "The pattern used to find entries in the notes file.  Only
relevant when all notes are stored in one file.  The key can be
inserted into the pattern using the `format` function."
  :group 'bibtex-completion
  :type 'string)

(defcustom bibtex-completion-notes-extension ".org"
  "The extension of the files containing notes.  This is only
used when `bibtex-completion-notes-path' is a directory (not a file)."
  :group 'bibtex-completion
  :type 'string)

(defcustom bibtex-completion-notes-symbol "✎"
  "Symbol used to indicate that a publication has notes.  This
should be a single character."
  :group 'bibtex-completion
  :type 'string)

(defcustom bibtex-completion-fallback-options
  '(("CrossRef                                  (biblio.el)"
     . (lambda (search-expression) (biblio-lookup #'biblio-crossref-backend search-expression)))
    ("arXiv                                     (biblio.el)"
     . (lambda (search-expression) (biblio-lookup #'biblio-arxiv-backend search-expression)))
    ("DBLP (computer science bibliography)      (biblio.el)"
     . (lambda (search-expression) (biblio--lookup-1 #'biblio-dblp-backend search-expression)))
    ("HAL (French open archive)                 (biblio.el)"
     . (lambda (search-expression) (biblio--lookup-1 #'biblio-hal-backend search-expression)))
    ("Google Scholar                            (web)"
     . "https://scholar.google.co.uk/scholar?q=%s")
    ("Pubmed                                    (web)"
     . "https://www.ncbi.nlm.nih.gov/pubmed/?term=%s")
    ("Bodleian Library                          (web)"
     . "http://solo.bodleian.ox.ac.uk/primo_library/libweb/action/search.do?vl(freeText0)=%s&fn=search&tab=all")
    ("Library of Congress                       (web)"
     . "https://www.loc.gov/search/?q=%s&all=true&st=list")
    ("Deutsche Nationalbibliothek               (web)"
     . "https://portal.dnb.de/opac.htm?query=%s")
    ("British National Library                  (web)"
     . "http://explore.bl.uk/primo_library/libweb/action/search.do?&vl(freeText0)=%s&fn=search")
    ("Bibliothèque nationale de France          (web)"
     . "http://catalogue.bnf.fr/servlet/RechercheEquation?host=catalogue?historique1=Recherche+par+mots+de+la+notice&niveau1=1&url1=/jsp/recherchemots_simple.jsp?host=catalogue&maxNiveau=1&categorieRecherche=RechercheMotsSimple&NomPageJSP=/jsp/recherchemots_simple.jsp?host=catalogue&RechercheMotsSimpleAsauvegarder=0&ecranRechercheMot=/jsp/recherchemots_simple.jsp&resultatsParPage=20&x=40&y=22&nbElementsHDJ=6&nbElementsRDJ=7&nbElementsRCL=12&FondsNumerise=M&CollectionHautdejardin=TVXZROM&HDJ_DAV=R&HDJ_D2=V&HDJ_D1=T&HDJ_D3=X&HDJ_D4=Z&HDJ_SRB=O&CollectionRezdejardin=UWY1SPQM&RDJ_DAV=S&RDJ_D2=W&RDJ_D1=U&RDJ_D3=Y&RDJ_D4=1&RDJ_SRB=P&RDJ_RLR=Q&RICHELIEU_AUTRE=ABCDEEGIKLJ&RCL_D1=A&RCL_D2=K&RCL_D3=D&RCL_D4=E&RCL_D5=E&RCL_D6=C&RCL_D7=B&RCL_D8=J&RCL_D9=G&RCL_D10=I&RCL_D11=L&ARSENAL=H&LivrePeriodique=IP&partitions=C&images_fixes=F&son=S&images_animees=N&Disquette_cederoms=E&multimedia=M&cartes_plans=D&manuscrits=BT&monnaies_medailles_objets=JO&salle_spectacle=V&Monographie_TN=M&Periodique_TN=S&Recueil_TN=R&CollectionEditorial_TN=C&Ensemble_TN=E&Spectacle_TN=A&NoticeB=%s")
    ("Gallica Bibliothèque Numérique            (web)"
     . "http://gallica.bnf.fr/Search?q=%s"))
  "Alist of online sources that can be used to search for
publications.  The key of each entry is the name of the online
source.  The value is the URL used for retrieving results.  This
URL must contain a %s in the position where the search term
should be inserted.  Alternatively, the value can be a function
that will be called when the entry is selected."
  :group 'bibtex-completion
  :type '(alist :key-type string
                :value-type (choice (string :tag "URL")
                            (function :tag "Function"))))

(defcustom bibtex-completion-browser-function nil
  "The browser that is used to access online resources.  If
nil (default), the value of `browse-url-browser-function' is
used.  If that value is nil, Helm uses the first available
browser in `helm-browse-url-default-browser-alist'"
  :group 'bibtex-completion
  :type '(choice
          (const         :tag "Default" :value nil)
          (function-item :tag "Emacs interface to w3m" :value w3m-browse-url)
          (function-item :tag "Emacs W3" :value  browse-url-w3)
          (function-item :tag "W3 in another Emacs via `gnudoit'"
                         :value  browse-url-w3-gnudoit)
          (function-item :tag "Mozilla" :value  browse-url-mozilla)
          (function-item :tag "Firefox" :value browse-url-firefox)
          (function-item :tag "Chromium" :value browse-url-chromium)
          (function-item :tag "Galeon" :value  browse-url-galeon)
          (function-item :tag "Epiphany" :value  browse-url-epiphany)
          (function-item :tag "Netscape" :value  browse-url-netscape)
          (function-item :tag "eww" :value  eww-browse-url)
          (function-item :tag "Mosaic" :value  browse-url-mosaic)
          (function-item :tag "Mosaic using CCI" :value  browse-url-cci)
          (function-item :tag "Text browser in an xterm window"
                         :value browse-url-text-xterm)
          (function-item :tag "Text browser in an Emacs window"
                         :value browse-url-text-emacs)
          (function-item :tag "KDE" :value browse-url-kde)
          (function-item :tag "Elinks" :value browse-url-elinks)
          (function-item :tag "Specified by `Browse Url Generic Program'"
                         :value browse-url-generic)
          (function-item :tag "Default Windows browser"
                         :value browse-url-default-windows-browser)
          (function-item :tag "Default Mac OS X browser"
                         :value browse-url-default-macosx-browser)
          (function-item :tag "GNOME invoking Mozilla"
                         :value browse-url-gnome-moz)
          (function-item :tag "Default browser"
                         :value browse-url-default-browser)
          (function      :tag "Your own function")
          (alist         :tag "Regexp/function association list"
                         :key-type regexp :value-type function)))

(defcustom bibtex-completion-additional-search-fields nil
  "The fields that are used for searching in addition to author,
editor, title, year, BibTeX key, and entry type."
  :group 'bibtex-completion
  :type '(repeat string))

(defcustom bibtex-completion-no-export-fields nil
  "A list of fields that should be ignored when exporting BibTeX
entries."
  :group 'bibtex-completion
  :type '(repeat string))

(defcustom bibtex-completion-cite-commands '("cite" "Cite" "parencite"
"Parencite" "footcite" "footcitetext" "textcite" "Textcite"
"smartcite" "Smartcite" "cite*" "parencite*" "supercite" "autocite"
"Autocite" "autocite*" "Autocite*" "citeauthor" "Citeauthor"
"citeauthor*" "Citeauthor*" "citetitle" "citetitle*" "citeyear"
"citeyear*" "citedate" "citedate*" "citeurl" "nocite" "fullcite"
"footfullcite" "notecite" "Notecite" "pnotecite" "Pnotecite"
"fnotecite")
  "The list of LaTeX cite commands.  When creating LaTeX
citations, these can be accessed as future entries in the
minibuffer history, i.e. by pressing the arrow down key.  The
default entries are taken from biblatex.  There is currently no
special support for multicite commands and volcite et al.  These
commands can be used but bibtex-completion does not prompt for their
extra arguments."
  :group 'bibtex-completion
  :type '(choice string (repeat string)))

(defcustom bibtex-completion-cite-default-command "cite"
  "The LaTeX cite command that is used if the user doesn't enter
anything when prompted for such a command."
  :group 'bibtex-completion
  :type 'string)

(defcustom bibtex-completion-cite-prompt-for-optional-arguments t
  "If t, bibtex-completion prompts for pre- and postnotes for
LaTeX cite commands.  Choose nil for no prompts."
  :group 'bibtex-completion
  :type 'boolean)

(defcustom bibtex-completion-cite-default-as-initial-input nil
  "This variable controls how the default command defined in
`bibtex-completion-cite-default-command' is used.  If t, it is inserted
into the minibuffer before reading input from the user.  If nil,
it is used as the default if the user doesn't enter anything."
  :group 'bibtex-completion
  :type 'boolean)

(defcustom bibtex-completion-pdf-field nil
  "The name of the BibTeX field in which the path to PDF files is
stored or nil if no such field should be used.  If an entry has
no value for this field, or if the specified file does not exist,
or if this variable is nil, bibtex-completion will look up the PDF in
the directories listed in `bibtex-completion-library-path'."
  :group 'bibtex-completion
  :type 'string)

(defcustom bibtex-completion-display-formats
  '((t . "${author:36} ${title:*} ${year:4} ${=has-pdf=:1}${=has-note=:1} ${=type=:7}"))
  "Alist of format strings for displaying entries in the results list.
The key of each element of this list is either a BibTeX entry
type (in which case the format string applies to entries of this
type only) or t (in which case the format string applies to all
other entry types). The value is the format string.

In the format string, expressions like \"${author:36}\",
\"${title:*}\", etc, are expanded to the value of the
corresponding field. An expression like \"${author:N}\" is
truncated to a width of N characters, whereas an expression like
\"${title:*}\" is truncated to the remaining width in the results
window. Three special fields are available: \"=type=\" holds the
BibTeX entry type, \"=has-pdf=\" holds
`bibtex-completion-pdf-symbol' if the entry has a PDF file, and
\"=has-notes=\" holds `bibtex-completion-notes-symbol' if the
entry has a notes file. The \"author\" field is expanded to
either the author names or, if the entry has no author field, the
editor names."
  :group 'bibtex-completion
  :type '(alist :key-type symbol :value-type string))

(defvar bibtex-completion-cross-referenced-entry-types
  '("proceedings" "mvproceedings" "book" "mvbook" "collection" "mvcollection")
  "The list of potentially cross-referenced entry types (in
  lowercase). Only entries of these types are checked in
  order to resolve cross-references. The default list is usually
  sufficient; adding more types can slow down resolution for
  large biblioraphies.")

(defvar bibtex-completion-display-formats-internal nil
  "Stores `bibtex-completion-display-formats' together with the
\"used width\" of each format string. This is set internally.")

(defvar bibtex-completion-cache nil
  "A cache storing the hash of the bibliography content and the
corresponding list of entries, for each bibliography file,
obtained when the bibliography was last parsed. When the
current bibliography hash is identical to the cached hash, the
cached list of candidates is reused, otherwise the bibliography
file is reparsed.")

(defvar bibtex-completion-string-cache nil
  "A cache storing bibtex strings, for each bibliography file, obtained when the bibliography was last parsed.")

(defvar bibtex-completion-string-hash-table nil
  "A hash table used for string replacements.")


(defun bibtex-completion-normalize-bibliography (&optional type)
  "Returns a list of bibliography file(s) in
`bibtex-completion-bibliography'. If there are org-mode
bibliography-files, their corresponding bibtex files are listed
as well, unless TYPE is 'main. If TYPE is 'bibtex, org-mode
bibliography-files are instead replaced with their associated
bibtex files."
  (delete-dups
   (cl-loop
    for bib-file in (-flatten (list bibtex-completion-bibliography))
    for main-file = (if (consp bib-file)
                        (car bib-file)
                      bib-file)
    for bibtex-file = (if (consp bib-file)
                          (cdr bib-file)
                        (concat (file-name-sans-extension main-file) ".bib"))
    unless (equal type 'bibtex)
    collect main-file
    unless (equal type 'main)
    collect bibtex-file)))
  
(defun bibtex-completion-init ()
  "Checks that the files and directories specified by the user
actually exist. Also sets `bibtex-completion-display-formats-internal'."
  (mapc (lambda (file)
          (unless (f-file? file)
                  (user-error "Bibliography file %s could not be found." file)))
        (bibtex-completion-normalize-bibliography))
  (setq bibtex-completion-display-formats-internal
        (mapcar (lambda (format)
                  (let* ((format-string (cdr format))
                         (fields-width 0)
                         (string-width
                          (length
                           (s-format format-string
                                     (lambda (field)
                                       (setq fields-width
                                             (+ fields-width
                                                (string-to-number
                                                 (or (cadr (split-string field ":"))
                                                     ""))))
                                       "")))))
                    (-cons* (car format) format-string (+ fields-width string-width))))
                bibtex-completion-display-formats)))

(defun bibtex-completion-clear-cache (&optional files)
  "Clears FILES from cache. If FILES is omitted, all files in `bibtex-completion-biblography' are cleared."
  (setq bibtex-completion-cache
        (cl-remove-if
         (lambda (x)
           (member (car x)
                   (or files
                       (bibtex-completion-normalize-bibliography 'bibtex))))
         bibtex-completion-cache)))

(defun bibtex-completion-clear-string-cache (&optional files)
  "Clears FILES from cache. If FILES is omitted, all files in `bibtex-completion-bibliography' are cleared."
  (setq bibtex-completion-string-cache
        (cl-remove-if
         (lambda (x)
           (member (car x)
                   (or files
                       (-flatten (list bibtex-completion-bibliography)))))
         bibtex-completion-string-cache)))

(defun bibtex-completion-parse-strings (&optional ht-strings)
  "Parse the BibTeX strings listed in the current buffer and
return a list of entries in the order in which they appeared in
the BibTeX file.

If HT-STRINGS is provided it is assumed to be a hash table used
for string replacement."
  (goto-char (point-min))
  (let  ((strings (cl-loop
                   with ht = (if ht-strings ht-strings (make-hash-table :test #'equal))
                   for entry-type = (parsebib-find-next-item)
                   while entry-type
                   if (string= (downcase entry-type) "string")
                   collect (let ((entry (parsebib-read-string (point) ht)))
                             (puthash (car entry) (cdr entry) ht)
                             entry)
                   )))
    (-filter (lambda (x) x) strings)))

(defun bibtex-completion-update-strings-ht (ht strings)
  (cl-loop
   for entry in strings
   do (puthash (car entry) (cdr entry) ht)))

(defun bibtex-completion-candidates ()
  "Reads the BibTeX files and returns a list of conses, one for
each entry.  The first element of these conses is a string
containing authors, editors, title, year, type, and key of the
entry.  This is string is used for matching.  The second element
is the entry (only the fields listed above) as an alist."
  (let ((files (nreverse (bibtex-completion-normalize-bibliography 'bibtex)))
        (ht-strings (make-hash-table :test #'equal))
        reparsed-files)

    ;; Open each bibliography file in a temporary buffer,
    ;; check hash of bibliography and mark for reparsing if necessary:

    (cl-loop
     for file in files
     do
     (with-temp-buffer
       (insert-file-contents file)
       (let ((bibliography-hash (secure-hash 'sha256 (current-buffer))))
         (unless (string= (cadr (assoc file bibtex-completion-cache))
                          bibliography-hash)
           ;; Mark file as reparsed.
           ;; This will be useful to resolve cross-references:
           (push file reparsed-files)))))

    ;; reparse if necessary

    (when reparsed-files
      (cl-loop
       for file in files
       do
       (with-temp-buffer
         (insert-file-contents file)
         (let ((bibliography-hash (secure-hash 'sha256 (current-buffer))))
           (if (not (member file reparsed-files))
               (bibtex-completion-update-strings-ht ht-strings
                                                    (cddr (assoc file bibtex-completion-string-cache)))
             (progn
               (message "Parsing bibliography file %s ..." file)
               (bibtex-completion-clear-string-cache (list file))
               (push (-cons* file
                             bibliography-hash
                             (bibtex-completion-parse-strings ht-strings))
                     bibtex-completion-string-cache)

               (bibtex-completion-clear-cache (list file))
               (push (-cons* file
                             bibliography-hash
                             (bibtex-completion-parse-bibliography ht-strings))
                     bibtex-completion-cache))))))
      (setf bibtex-completion-string-hash-table ht-strings))

    ;; If some files were reparsed, resolve cross-references:
    (when reparsed-files
      (message "Resolving cross-references ...")
      (bibtex-completion-resolve-crossrefs files reparsed-files))

    ;; Finally return the list of candidates:
    (nreverse
     (cl-loop
      for file in files
      append (cddr (assoc file bibtex-completion-cache))))))

(defun bibtex-completion-resolve-crossrefs (files reparsed-files)
  "Expand all entries with fields from cross-referenced entries
in FILES, assuming that only those files in REPARSED-FILES were
reparsed whereas the other files in FILES were up-to-date."
  (cl-loop
   with entry-hash = (bibtex-completion-make-entry-hash files reparsed-files)
   for file in files
   for entries = (cddr (assoc file bibtex-completion-cache))
   if (member file reparsed-files)
   ;; The file was reparsed.
   ;; Resolve crossrefs then make candidates for all entries:
   do (setf
       (cddr (assoc file bibtex-completion-cache))
       (cl-loop
        for entry in entries
        ;; Entries are alists of \(FIELD . VALUE\) pairs.
        for crossref = (bibtex-completion-get-value "crossref" entry)
        collect (bibtex-completion-make-candidate
                 (if crossref
                     (bibtex-completion-remove-duplicated-fields
                      ;; Insert an empty field so we can discard the crossref info if needed:
                      (append entry
                              (cl-acons "" ""
                                     (gethash (downcase crossref) entry-hash))))
                   entry))))
   else
   ;; The file was not reparsed.
   ;; Resolve crossrefs then make candidates for the entries with a crossref field:
   do (setf
       (cddr (assoc file bibtex-completion-cache))
       (cl-loop
        for entry in entries
        ;; Entries are \(STRING . ALIST\) conses.
        for entry-alist = (cdr entry)
        for crossref = (bibtex-completion-get-value "crossref" entry-alist)
        collect (if crossref
                    (bibtex-completion-make-candidate
                     (bibtex-completion-remove-duplicated-fields
                      ;; Discard crossref info and resolve crossref again:
                      (append (--take-while (> (length (car it)) 0) entry-alist)
                              (cl-acons "" ""
                                     (gethash (downcase crossref) entry-hash)))))
                  entry)))))

(defun bibtex-completion-make-entry-hash (files reparsed-files)
  "Return a hash table of all potentially cross-referenced bibliography entries in FILES,
assuming that only those files in REPARSED-FILES were reparsed
whereas the other files in FILES were up-to-date. Only entries
whose type belongs to
`bibtex-completion-cross-referenced-entry-types' are included in
the hash table."
  (cl-loop
   with entries =
     (cl-loop
      for file in files
      for entries = (cddr (assoc file bibtex-completion-cache))
      if (member file reparsed-files)
      ;; Entries are alists of \(FIELD . VALUE\) pairs.
      append entries
      ;; Entries are \(STRING . ALIST\) conses.
      else
      append (mapcar 'cdr entries))
   with ht = (make-hash-table :test #'equal :size (length entries))
   for entry in entries
   for key = (bibtex-completion-get-value "=key=" entry)
   if (member (downcase (bibtex-completion-get-value "=type=" entry))
              bibtex-completion-cross-referenced-entry-types)
   do (puthash (downcase key) entry ht)
   finally return ht))

(defun bibtex-completion-make-candidate (entry)
  "Return a candidate for ENTRY."
  (cons (bibtex-completion-clean-string
         (s-join " " (-map #'cdr entry)))
        entry))

(defun bibtex-completion-parse-bibliography (&optional ht-strings)
  "Parse the BibTeX entries listed in the current buffer and
return a list of entries in the order in which they appeared in
the BibTeX file. Also do some preprocessing of the entries.

If HT-STRINGS is provided it is assumed to be a hash table."
  (goto-char (point-min))
  (cl-loop
   with fields = (append '("title" "crossref")
                         (-map (lambda (it) (if (symbolp it) (symbol-name it) it))
                               bibtex-completion-additional-search-fields))
   for entry-type = (parsebib-find-next-item)
   while entry-type
   unless (member-ignore-case entry-type '("preamble" "string" "comment"))
<<<<<<< HEAD
   collect (let* ((entry (parsebib-read-entry entry-type))
                  (fields (append
                           (list (if (assoc-string "author" entry 'case-fold)
                                     "author"
                                   "editor")
                                 (if (assoc-string "date" entry 'case-fold)
                                     "date"
                                   "year"))
                           fields)))
=======
   collect (let* ((entry (parsebib-read-entry entry-type (point) ht-strings))
                  (fields (cons (if (assoc-string "author" entry 'case-fold)
                                    "author"
                                  "editor")
                                fields)))
>>>>>>> b2f5430a
             (-map (lambda (it)
                     (cons (downcase (car it)) (cdr it)))
                   (bibtex-completion-prepare-entry entry fields)))))

(defun bibtex-completion-get-entry (entry-key)
  "Given a BibTeX key this function scans all bibliographies
listed in `bibtex-completion-bibliography' and returns an alist of the
record with that key.  Fields from crossreferenced entries are
appended to the requested entry."
  (let* ((entry (bibtex-completion-get-entry1 entry-key))
         (crossref (bibtex-completion-get-value "crossref" entry))
         (crossref (when crossref (bibtex-completion-get-entry1 crossref))))
    (bibtex-completion-remove-duplicated-fields (append entry crossref))))

(defun bibtex-completion-get-entry1 (entry-key &optional do-not-find-pdf)
  (with-temp-buffer
    (mapc #'insert-file-contents
          (bibtex-completion-normalize-bibliography 'bibtex))
    (goto-char (point-min))
    (if (re-search-forward (concat "^[ \t]*@\\(" parsebib--bibtex-identifier
                                   "\\)[[:space:]]*[\(\{][[:space:]]*"
                                   (regexp-quote entry-key) "[[:space:]]*,")
                           nil t)
        (let ((entry-type (match-string 1)))
          (reverse (bibtex-completion-prepare-entry
                    (parsebib-read-entry entry-type (point) bibtex-completion-string-hash-table) nil do-not-find-pdf)))
      (progn
        (display-warning :warning (concat "Bibtex-completion couldn't find entry with key \"" entry-key "\"."))
        nil))))

(defun bibtex-completion-find-pdf-in-field (key-or-entry)
  "Returns the path of the PDF specified in the field
`bibtex-completion-pdf-field' if that file exists.  Returns nil if no
file is specified, or if the specified file does not exist, or if
`bibtex-completion-pdf-field' is nil."
  (when bibtex-completion-pdf-field
    (let* ((entry (if (stringp key-or-entry)
                      (bibtex-completion-get-entry1 key-or-entry t)
                    key-or-entry))
           (value (bibtex-completion-get-value bibtex-completion-pdf-field entry)))
      (cond
       ((not value) nil)         ; Field not defined.
       ((f-file? value) (list value))   ; A bare full path was found.
       ((-any 'f-file? (--map (f-join it (f-filename value)) (-flatten bibtex-completion-library-path))) (-filter 'f-file? (--map (f-join it (f-filename value)) (-flatten bibtex-completion-library-path))))
       (t                               ; Zotero/Mendeley/JabRef format:
        (let ((value (replace-regexp-in-string "\\([^\\]\\);" "\\1\^^" value)))
          (cl-loop  ; Looping over the files:
           for record in (s-split "\^^" value)
                                        ; Replace unescaped colons by field separator:
           for record = (replace-regexp-in-string "\\([^\\]\\|^\\):" "\\1\^_" record)
                                        ; Unescape stuff:
           for record = (replace-regexp-in-string "\\\\\\(.\\)" "\\1" record)
                                        ; Now we can safely split:
           for record = (s-split "\^_" record)
           for file-name = (nth 0 record)
           for path = (or (nth 1 record) "")
           for paths = (if (s-match "^[A-Z]:" path)
                           (list path)                 ; Absolute Windows path
                                        ; Something else:
                         (append
                          (list
                           path
                           (f-join (f-root) path) ; Mendeley #105
                           (f-join (f-root) path file-name)) ; Mendeley #105
                          (--map (f-join it path)
                                 (-flatten bibtex-completion-library-path)) ; Jabref #100
                          (--map (f-join it path file-name)
                                 (-flatten bibtex-completion-library-path)))) ; Jabref #100
           for result = (-first 'f-exists? paths)
           if (not (s-blank-str? result)) collect result)))))))

(defun bibtex-completion-find-pdf-in-library (key-or-entry)
  "Searches the directories in `bibtex-completion-library-path' for a
PDF whose names is composed of the BibTeX key plus \".pdf\".  The
path of the first matching PDF is returned."
  (let* ((key (if (stringp key-or-entry)
                  key-or-entry
                (bibtex-completion-get-value "=key=" key-or-entry)))
         (path (-first 'f-file?
                       (--map (f-join it (s-concat key ".pdf"))
                              (-flatten (list bibtex-completion-library-path))))))
    (when path (list path))))

(defun bibtex-completion-find-pdf (key-or-entry)
  "Returns the path of the PDF associated with the specified
entry.  This is either the path specified in the field
`bibtex-completion-pdf-field' or, if that does not exist, the first PDF
in any of the directories in `bibtex-completion-library-path' whose
name is \"<bibtex-key>.pdf\".  Returns nil if no PDF is found."
  (or (bibtex-completion-find-pdf-in-field key-or-entry)
      (bibtex-completion-find-pdf-in-library key-or-entry)))

(defun bibtex-completion-prepare-entry (entry &optional fields do-not-find-pdf)
  "Prepare ENTRY for display.
ENTRY is an alist representing an entry as returned by
parsebib-read-entry. All the fields not in FIELDS are removed
from ENTRY, with the exception of the \"=type=\" and \"=key=\"
fields. If FIELDS is empty, all fields are kept. Also add a
=has-pdf= and/or =has-note= field, if they exist for ENTRY.  If
DO-NOT-FIND-PDF is non-nil, this function does not attempt to
find a PDF file."
  (when entry ; entry may be nil, in which case just return nil
    (let* ((fields (when fields (append fields (list "=type=" "=key=" "=has-pdf=" "=has-note="))))
           ; Check for PDF:
           (entry (if (and (not do-not-find-pdf) (bibtex-completion-find-pdf entry))
                      (cons (cons "=has-pdf=" bibtex-completion-pdf-symbol) entry)
                    entry))
           (entry-key (cdr (assoc "=key=" entry)))
           ; Check for notes:
           (entry (if (or
                       ;; One note file per entry:
                       (and bibtex-completion-notes-path
                            (f-directory? bibtex-completion-notes-path)
                            (f-file? (f-join bibtex-completion-notes-path
                                             (s-concat entry-key
                                                       bibtex-completion-notes-extension))))
                       ;; All notes in one file:
                       (and bibtex-completion-notes-path
                            (f-file? bibtex-completion-notes-path)
                            (with-current-buffer (find-file-noselect bibtex-completion-notes-path)
                              (save-excursion
                                (save-restriction
                                  (widen)
                                  (goto-char (point-min))
                                  (re-search-forward (format bibtex-completion-notes-key-pattern (regexp-quote entry-key)) nil t))))))
                      (cons (cons "=has-note=" bibtex-completion-notes-symbol) entry)
                    entry))
           ; Remove unwanted fields:
           (entry (if fields
                       (--filter (member-ignore-case (car it) fields) entry)
                     entry)))
      ;; Normalize case of entry type:
      (setcdr (assoc "=type=" entry) (downcase (cdr (assoc "=type=" entry))))
      ;; Remove duplicated fields:
      (bibtex-completion-remove-duplicated-fields entry))))

(defun bibtex-completion-remove-duplicated-fields (entry)
  "Remove duplicated fields from ENTRY."
  (cl-remove-duplicates entry
                        :test (lambda (x y) (string= (s-downcase x) (s-downcase y)))
                        :key 'car :from-end t))


(defun bibtex-completion-format-entry (entry width)
  "Formats a BibTeX ENTRY for display in results list. WIDTH is
the width of the results list. The display format is governed by
the variable `bibtex-completion-display-formats'."
  (let* ((format
          (or (assoc-string (bibtex-completion-get-value "=type=" entry)
                            bibtex-completion-display-formats-internal
                            'case-fold)
              (assoc t bibtex-completion-display-formats-internal)))
         (format-string (cadr format)))
    (s-format
     format-string
     (lambda (field)
       (let* ((field (split-string field ":"))
              (field-name (car field))
              (field-width (cadr field))
              (field-value (bibtex-completion-get-value field-name entry)))
         (when (and (string= field-name "author")
                    (not field-value))
           (setq field-value (bibtex-completion-get-value "editor" entry)))
         (when (and (string= field-name "year")
                    (not field-value))
           (setq field-value (car (split-string (bibtex-completion-get-value "date" entry "") "-"))))
         (setq field-value (bibtex-completion-clean-string (or field-value " ")))
         (when (member field-name '("author" "editor"))
           (setq field-value (bibtex-completion-shorten-authors field-value)))
         (if (not field-width)
             field-value
           (setq field-width (string-to-number field-width))
           (truncate-string-to-width
            field-value
            (if (> field-width 0)
                field-width
              (- width (cddr format)))
            0 ?\s)))))))


(defun bibtex-completion-clean-string (s)
  "Removes quoting and superfluous white space from BibTeX field
values."
  (if s (replace-regexp-in-string "[\n\t ]+" " "
         (replace-regexp-in-string "[\"{}]+" "" s))
    nil))

(defun bibtex-completion-shorten-authors (authors)
  "Returns a comma-separated list of the surnames in authors."
  (if authors
      (cl-loop for a in (s-split " and " authors)
               for p = (s-split "," a t)
               for sep = "" then ", "
               concat sep
               if (eq 1 (length p))
               concat (-last-item (s-split " +" (car p) t))
               else
               concat (car p))
    nil))


(defun bibtex-completion-open-pdf (keys)
  "Open the PDFs associated with the marked entries using the
function specified in `bibtex-completion-pdf-open-function'.  All paths
in `bibtex-completion-library-path' are searched.  If there are several
matching PDFs for an entry, the first is opened."
  (--if-let
      (-flatten
       (-map 'bibtex-completion-find-pdf keys))
      (-each it bibtex-completion-pdf-open-function)
    (message "No PDF(s) found.")))

(defun bibtex-completion-open-url-or-doi (keys)
  "Open the associated URL or DOI in a browser."
  (dolist (key keys)
    (let* ((entry (bibtex-completion-get-entry key))
           (url (bibtex-completion-get-value "url" entry))
           (doi (bibtex-completion-get-value "doi" entry))
           (browse-url-browser-function
            (or bibtex-completion-browser-function
                browse-url-browser-function)))
      (if url
          (browse-url url)
        (if doi (browse-url
                 (s-concat "http://dx.doi.org/" doi))
          (message "No URL or DOI found for this entry: %s"
                   key))))))

(defun bibtex-completion-open-any (keys)
  "Open the PDFs associated with the marked entries using the
function specified in `bibtex-completion-pdf-open-function'.
If multiple PDFs are found for an entry, ask for the one to
open using `completion-read'.  If no PDF is found, try to open a URL
or DOI in the browser instead."
  (dolist (key keys)
    (let* ((pdf (bibtex-completion-find-pdf key)))
      (if (not pdf)
          (bibtex-completion-open-url-or-doi (list key))
        (cond ((> (length pdf) 1)
               (let* ((pdf (f-uniquify-alist pdf))
                      (choice (completing-read "File to open: " (mapcar 'cdr pdf)))
                      (file (car (rassoc choice pdf))))
                 (funcall bibtex-completion-pdf-open-function file)))
              (t
               (funcall bibtex-completion-pdf-open-function (car pdf))))))))

(defun bibtex-completion-format-citation-default (keys)
  "Default formatter for keys, separates multiple keys with commas."
  (s-join ", " keys))

(defvar bibtex-completion-cite-command-history nil
  "History list for LaTeX citation commands.")

(defun bibtex-completion-format-citation-cite (keys)
  "Formatter for LaTeX citation commands. Prompts for the command
and for arguments if the commands can take any. If point is
inside or just after a citation command, only adds KEYS to it."
  (let (macro)
    (cond
     ((and (require 'reftex-parse nil t)
           (setq macro (reftex-what-macro 1))
           (stringp (car macro))
           (string-match "\\`\\\\cite\\|cite\\'" (car macro)))
      ;; We are inside a cite macro. Insert key at point, with appropriate delimiters.
      (delete-horizontal-space)
      (concat (pcase (preceding-char)
                (?\{ "")
                (?, " ")
                (_ ", "))
              (s-join ", " keys)
              (if (member (following-char) '(?\} ?,))
		     ""
                ", ")))
     ((and (equal (preceding-char) ?\})
           (require 'reftex-parse nil t)
           (save-excursion
             (forward-char -1)
             (setq macro (reftex-what-macro 1)))
           (stringp (car macro))
           (string-match "\\`\\\\cite\\|cite\\'" (car macro)))
      ;; We are right after a cite macro. Append key and leave point at the end.
      (delete-char -1)
      (delete-horizontal-space t)
      (concat (pcase (preceding-char)
                (?\{ "")
                (?, " ")
                (_ ", "))
              (s-join ", " keys)
              "}"))
     (t
      ;; We are not inside or right after a cite macro. Insert a full citation.
      (let* ((initial (when bibtex-completion-cite-default-as-initial-input
                        bibtex-completion-cite-default-command))
             (default (unless bibtex-completion-cite-default-as-initial-input
                        bibtex-completion-cite-default-command))
             (default-info (if default (format " (default \"%s\")" default) ""))
             (cite-command (completing-read
                            (format "Cite command%s: " default-info)
                            bibtex-completion-cite-commands nil nil initial
                            'bibtex-completion-cite-command-history default nil)))
        (if (member cite-command '("nocite" "supercite"))  ; These don't want arguments.
            (format "\\%s{%s}" cite-command (s-join ", " keys))
          (let ((prenote (if bibtex-completion-cite-prompt-for-optional-arguments
                             (read-from-minibuffer "Prenote: ")
                           ""))
                (postnote (if bibtex-completion-cite-prompt-for-optional-arguments
                              (read-from-minibuffer "Postnote: ")
                            "")))
            (if (and (string= "" prenote) (string= "" postnote))
                (format "\\%s{%s}" cite-command (s-join ", " keys))
              (format "\\%s[%s][%s]{%s}" cite-command prenote postnote (s-join ", " keys))))))))))

(defun bibtex-completion-format-citation-pandoc-citeproc (keys)
  "Formatter for pandoc-citeproc citations."
  (let* ((prenote  (if bibtex-completion-cite-prompt-for-optional-arguments (read-from-minibuffer "Prenote: ") ""))
         (postnote (if bibtex-completion-cite-prompt-for-optional-arguments (read-from-minibuffer "Postnote: ") ""))
         (prenote  (if (string= "" prenote)  "" (concat prenote  " ")))
         (postnote (if (string= "" postnote) "" (concat ", " postnote))))
    (format "[%s%s%s]" prenote (s-join "; " (--map (concat "@" it) keys)) postnote)))

(defun bibtex-completion-format-citation-ebib (keys)
  "Formatter for ebib references."
  (s-join ", "
          (--map (format "ebib:%s" it) keys)))

(defun bibtex-completion-format-citation-org-link-to-PDF (keys)
  "Formatter for org-links to PDF.  Uses first matching PDF if
several are available.  Entries for which no PDF is available are
omitted."
  (s-join ", " (cl-loop
                for key in keys
                for pdfs = (bibtex-completion-find-pdf key)
                append (--map (format "[[%s][%s]]" it key) pdfs))))

(defun bibtex-completion-format-citation-org-apa-link-to-PDF (keys)
  "Formatter for org-links to PDF.  Link text loosely follows APA
format.  Uses first matching PDF if several are available."
  (s-join ", " (cl-loop
                for key in keys
                for entry = (bibtex-completion-get-entry key)
                for author = (bibtex-completion-shorten-authors
                              (or (bibtex-completion-get-value "author" entry)
                                  (bibtex-completion-get-value "editor" entry)))
                for year = (or (bibtex-completion-get-value "year" entry)
                               (car (split-string (bibtex-completion-get-value "date" entry "") "-")))
                for pdf = (car (bibtex-completion-find-pdf key))
                if pdf
                  collect (format "[[file:%s][%s (%s)]]" pdf author year)
                else
                  collect (format "%s (%s)" author year))))

(defun bibtex-completion-insert-citation (keys)
  "Insert citation at point.  The format depends on
`bibtex-completion-format-citation-functions'."
  (let ((format-function
         (cdr (or (assoc major-mode bibtex-completion-format-citation-functions)
                  (assoc 'default   bibtex-completion-format-citation-functions)))))
    (insert
     (funcall format-function keys))))

(defun bibtex-completion-insert-reference (keys)
  "Insert a reference for each selected entry."
  (let* ((refs (--map
                (s-word-wrap fill-column
                             (concat "\n- " (bibtex-completion-apa-format-reference it)))
                keys)))
    (insert "\n" (s-join "\n" refs) "\n")))

(defun bibtex-completion-apa-format-reference (key)
  "Returns a plain text reference in APA format for the
publication specified by KEY."
  (let*
   ((entry (bibtex-completion-get-entry key))
    (ref (pcase (downcase (bibtex-completion-get-value "=type=" entry))
           ("article"
            (s-format
             "${author} (${year}). ${title}. ${journal}, ${volume}(${number}), ${pages}.${doi}"
             'bibtex-completion-apa-get-value entry))
           ("inproceedings"
            (s-format
             "${author} (${year}). ${title}. In ${editor}, ${booktitle} (pp. ${pages}). ${address}: ${publisher}."
             'bibtex-completion-apa-get-value entry))
           ("book"
            (s-format
             "${author} (${year}). ${title}. ${address}: ${publisher}."
             'bibtex-completion-apa-get-value entry))
           ("phdthesis"
            (s-format
             "${author} (${year}). ${title} (Doctoral dissertation). ${school}, ${address}."
             'bibtex-completion-apa-get-value entry))
           ("inbook"
            (s-format
             "${author} (${year}). ${title}. In ${editor} (Eds.), ${booktitle} (pp. ${pages}). ${address}: ${publisher}."
             'bibtex-completion-apa-get-value entry))
           ("incollection"
            (s-format
             "${author} (${year}). ${title}. In ${editor} (Eds.), ${booktitle} (pp. ${pages}). ${address}: ${publisher}."
             'bibtex-completion-apa-get-value entry))
           ("proceedings"
            (s-format
             "${editor} (Eds.). (${year}). ${booktitle}. ${address}: ${publisher}."
             'bibtex-completion-apa-get-value entry))
           ("unpublished"
            (s-format
             "${author} (${year}). ${title}. Unpublished manuscript."
             'bibtex-completion-apa-get-value entry))
           (_
            (s-format
             "${author} (${year}). ${title}."
             'bibtex-completion-apa-get-value entry)))))
   (replace-regexp-in-string "\\([.?!]\\)\\." "\\1" ref))) ; Avoid sequences of punctuation marks.

(defun bibtex-completion-apa-get-value (field entry &optional default)
  "Return FIELD or ENTRY formatted following the APA
guidelines.  Return DEFAULT if FIELD is not present in ENTRY."
  (let ((value (bibtex-completion-get-value field entry))
        (entry-type (bibtex-completion-get-value "=type=" entry)))
    (if value
       (pcase field
         ;; https://owl.english.purdue.edu/owl/resource/560/06/
         ("author" (bibtex-completion-apa-format-authors value))
         ("editor"
          (if (string= entry-type "proceedings")
              (bibtex-completion-apa-format-editors value)
            (bibtex-completion-apa-format-editors value)))
         ;; When referring to books, chapters, articles, or Web pages,
         ;; capitalize only the first letter of the first word of a
         ;; title and subtitle, the first word after a colon or a dash
         ;; in the title, and proper nouns. Do not capitalize the first
         ;; letter of the second word in a hyphenated compound word.
         ("title" (replace-regexp-in-string ; remove braces
                   "[{}]"
                   ""
                    (replace-regexp-in-string ; upcase initial letter
                    "^[[:alpha:]]"
                    'upcase
                    (replace-regexp-in-string ; preserve stuff in braces from being downcased
                     "\\(^[^{]*{\\)\\|\\(}[^{]*{\\)\\|\\(}.*$\\)\\|\\(^[^{}]*$\\)"
                     (lambda (x) (downcase (s-replace "\\" "\\\\" x)))
                     value))))
         ("booktitle" value)
         ;; Maintain the punctuation and capitalization that is used by
         ;; the journal in its title.
         ("pages" (s-join "–" (s-split "[^0-9]+" value t)))
         ("doi" (s-concat " http://dx.doi.org/" value))
         ("year" (or value
                     (car (split-string (bibtex-completion-get-value "date" entry "") "-"))))
         (_ value))
      "")))

(defun bibtex-completion-apa-format-authors (value)
  (cl-loop for a in (s-split " and " value t)
           if (s-index-of "{" a)
             collect
             (replace-regexp-in-string "[{}]" "" a)
             into authors
           else if (s-index-of "," a)
             collect
             (let ((p (s-split " *, *" a t)))
               (concat
                (car p) ", "
                (s-join " " (-map (lambda (it) (concat (s-left 1 it) "."))
                                  (s-split " " (cadr p))))))
             into authors
           else
             collect
             (let ((p (s-split " " a t)))
               (concat
                (-last-item p) ", "
                (s-join " " (-map (lambda (it) (concat (s-left 1 it) "."))
                                  (-butlast p)))))
             into authors
           finally return
             (let ((l (length authors)))
               (cond
                 ((= l 1) (car authors))
                 ((< l 8) (concat (s-join ", " (-butlast authors))
                                  ", & " (-last-item authors)))
                 (t (concat (s-join ", " (-slice authors 0 7)) ", …"))))))

(defun bibtex-completion-apa-format-editors (value)
  (cl-loop for a in (s-split " and " value t)
           if (s-index-of "," a)
             collect
             (let ((p (s-split " *, *" a t)))
               (concat
                (s-join " " (-map (lambda (it) (concat (s-left 1 it) "."))
                                  (s-split " " (cadr p))))
                " " (car p)))
             into authors
           else
             collect
             (let ((p (s-split " " a t)))
               (concat
                (s-join " " (-map (lambda (it) (concat (s-left 1 it) "."))
                                  (-butlast p)))
                " " (-last-item p)))
             into authors
           finally return
             (let ((l (length authors)))
               (cond
                 ((= l 1) (car authors))
                 ((< l 8) (concat (s-join ", " (-butlast authors))
                                  ", & " (-last-item authors)))
                 (t (concat (s-join ", " authors) ", ..."))))))

(defun bibtex-completion-get-value (field entry &optional default)
  "Return the requested value or `default' if the value is not
defined.  Surrounding curly braces are stripped."
  (let ((value (cdr (assoc-string field entry 'case-fold))))
    (if value
        (replace-regexp-in-string
         "\\(^[[:space:]]*[\"{][[:space:]]*\\)\\|\\([[:space:]]*[\"}][[:space:]]*$\\)"
         ""
         (s-collapse-whitespace value))
      default)))

(defun bibtex-completion-insert-key (keys)
  "Insert BibTeX key at point."
  (insert
   (funcall 'bibtex-completion-format-citation-default keys)))

(defun bibtex-completion-insert-bibtex (keys)
  "Insert BibTeX key at point."
  (insert (s-join "\n" (--map (bibtex-completion-make-bibtex it) keys))))

(defun bibtex-completion-make-bibtex (key)
  (let* ((entry (bibtex-completion-get-entry key))
         (entry-type (bibtex-completion-get-value "=type=" entry)))
    (format "@%s{%s,\n%s}\n"
            entry-type key
            (cl-loop
             for field in entry
             for name = (car field)
             for value = (cdr field)
             unless (member name
                            (append (-map (lambda (it) (if (symbolp it) (symbol-name it) it))
                                          bibtex-completion-no-export-fields)
                             '("=type=" "=key=" "=has-pdf=" "=has-note=" "crossref")))
             concat
             (format "  %s = %s,\n" name value)))))

(defun bibtex-completion-add-PDF-attachment (keys)
  "Attach the PDFs of the selected entries where available."
  (--if-let
      (-flatten
       (-map 'bibtex-completion-find-pdf keys))
      (-each it 'mml-attach-file)
    (message "No PDF(s) found.")))

(define-minor-mode bibtex-completion-notes-mode
  "Minor mode for managing notes."
  :keymap (let ((map (make-sparse-keymap)))
            (define-key map (kbd "C-c C-c") 'bibtex-completion-exit-notes-buffer)
            (define-key map (kbd "C-c C-w") 'org-refile)
            map)
  (setq-local
   header-line-format
   (substitute-command-keys
    " Finish \\[bibtex-completion-exit-notes-buffer], refile \\[org-refile]")))

;; Define global minor mode. This is needed to the toggle minor mode.
(define-globalized-minor-mode bibtex-completion-notes-global-mode bibtex-completion-notes-mode bibtex-completion-notes-mode)

(defun bibtex-completion-exit-notes-buffer ()
  "Exit notes buffer and delete its window.
This will also disable `bibtex-completion-notes-mode' and remove the header
line."
  (interactive)
  (widen)
  (bibtex-completion-notes-global-mode -1)
  (setq-local
   header-line-format nil)
  (save-buffer)
  (let ((window (get-buffer-window (file-name-nondirectory bibtex-completion-notes-path))))
    (if (and window (not (one-window-p window)))
        (delete-window window)
      (switch-to-buffer (other-buffer)))))

(defun bibtex-completion-edit-notes (keys)
  "Open the notes associated with the selected entries using `find-file'."
  (dolist (key keys)
    (if (and bibtex-completion-notes-path
             (f-directory? bibtex-completion-notes-path))
                                        ; One notes file per publication:
        (let* ((path (f-join bibtex-completion-notes-path
                             (s-concat key bibtex-completion-notes-extension))))
          (find-file path)
          (unless (f-exists? path)
            (insert (s-format bibtex-completion-notes-template-multiple-files
                              'bibtex-completion-apa-get-value
                              (bibtex-completion-get-entry key)))))
                                        ; One file for all notes:
      (unless (and buffer-file-name
                   (f-same? bibtex-completion-notes-path buffer-file-name))
        (find-file-other-window bibtex-completion-notes-path))
      (widen)
      (show-all)
      (goto-char (point-min))
      (if (re-search-forward (format bibtex-completion-notes-key-pattern (regexp-quote key)) nil t)
                                        ; Existing entry found:
          (when (eq major-mode 'org-mode)
            (org-narrow-to-subtree)
            (re-search-backward "^\*+ " nil t)
            (org-cycle-hide-drawers nil)
            (bibtex-completion-notes-mode 1))
                                        ; Create a new entry:
        (let ((entry (bibtex-completion-get-entry key)))
          (goto-char (point-max))
          (insert (s-format bibtex-completion-notes-template-one-file
                            'bibtex-completion-apa-get-value
                            entry)))
        (when (eq major-mode 'org-mode)
          (org-narrow-to-subtree)
          (re-search-backward "^\*+ " nil t)
          (org-cycle-hide-drawers nil)
          (goto-char (point-max))
          (bibtex-completion-notes-mode 1))))))

(defun bibtex-completion-buffer-visiting (file)
  (or (get-file-buffer file)
      (find-buffer-visiting file)))

(defun bibtex-completion-show-entry (keys)
  "Show the first selected entry in the BibTeX file."
  (catch 'break
    (dolist (bib-file (bibtex-completion-normalize-bibliography 'main))
      (let ((key (car keys))
            (buf (bibtex-completion-buffer-visiting bib-file)))
        (find-file bib-file)
        (widen)
        (if (eq major-mode 'org-mode)
            (let* ((prop (if (boundp 'org-bibtex-key-property)
                             org-bibtex-key-property
                           "CUSTOM_ID"))
                   (match (org-find-property prop key)))
              (when match
                (goto-char match)
                (org-show-entry)
                (throw 'break t)))
          (goto-char (point-min))
          (when (re-search-forward
                 (concat "^@\\(" parsebib--bibtex-identifier
                         "\\)[[:space:]]*[\(\{][[:space:]]*"
                         (regexp-quote key) "[[:space:]]*,") nil t)
            (throw 'break t)))
        (unless buf
          (kill-buffer))))))

(defun bibtex-completion-add-pdf-to-library (keys)
  "Add a PDF to the library for the first selected entry. The PDF
can be added either from an open buffer or a file."
  (let* ((key (car keys))
         (source (char-to-string
                  (read-char-choice "Add pdf from [b]uffer or [f]ile? " '(?b ?f))))
         (buffer (when (string= source "b")
                   (read-buffer-to-switch "Add pdf buffer: ")))
         (file (when (string= source "f")
                 (expand-file-name (read-file-name "Add pdf file: " nil nil t))))
         (path (-flatten (list bibtex-completion-library-path)))
         (path (if (cdr path)
                   (completing-read "Add pdf to: " path nil t)
                 (car path)))
         (pdf (expand-file-name (concat key ".pdf") path)))
    (cond
     (buffer
      (with-current-buffer buffer
        (write-file pdf)))
     (file
      (copy-file file pdf)))))

(defun bibtex-completion-fallback-action (url-or-function search-expression)
  (let ((browse-url-browser-function
          (or bibtex-completion-browser-function
              browse-url-browser-function)))
    (cond
      ((stringp url-or-function)
        (browse-url (format url-or-function (url-hexify-string search-expression))))
      ((functionp url-or-function)
        (funcall url-or-function search-expression))
      (t (error "Don't know how to interpret this: %s" url-or-function)))))

(defun bibtex-completion-fallback-candidates ()
  "Compile list of fallback options.  These consist of the online
resources defined in `bibtex-completion-fallback-options' plus
one entry for each bibliography file that will open that file for
editing."
  (let ((bib-files (bibtex-completion-normalize-bibliography 'main)))
    (-concat
      (--map (cons (s-concat "Create new entry in " (f-filename it))
                   `(lambda (_search-expression) (find-file ,it) (goto-char (point-max)) (newline)))
             bib-files)
      bibtex-completion-fallback-options)))

(defun bibtex-completion-find-local-bibliography ()
  "Return a list of BibTeX files associated with the current
file. If the current file is a BibTeX file, return this
file. Otherwise, try to use `reftex' to find the associated
BibTeX files. If this fails, return nil."
  (or (and (buffer-file-name)
           (string= (or (f-ext (buffer-file-name)) "") "bib")
           (list (buffer-file-name)))
      (and (buffer-file-name)
           (require 'reftex-cite nil t)
           (ignore-errors (reftex-get-bibfile-list)))))

(defun bibtex-completion-key-at-point ()
  "Return the key of the BibTeX entry at point. If the current
file is a BibTeX file, return the key of the entry at
point. Otherwise, try to use `reftex' to check whether point is
at a citation macro, and if so return the key at
point. Otherwise, if the current file is an org-mode file, return
the value of `org-bibtex-key-property' (or
default to \"CUSTOM_ID\"). Otherwise, return nil."
  (or (and (eq major-mode 'bibtex-mode)
           (save-excursion
             (bibtex-beginning-of-entry)
             (and (looking-at bibtex-entry-maybe-empty-head)
                  (bibtex-key-in-head))))
      (and (require 'reftex-parse nil t)
           (save-excursion
             (skip-chars-backward "[:space:],;}")
             (let ((macro (reftex-what-macro 1)))
               (and (stringp (car macro))
                    (string-match "\\`\\\\cite\\|cite\\'" (car macro))
                    (thing-at-point 'symbol)))))
      (and (eq major-mode 'org-mode)
           (let (key)
             (and (setq key (org-entry-get nil
                                           (if (boundp 'org-bibtex-key-property)
                                               org-bibtex-key-property
                                             "CUSTOM_ID")
                                           t))
                  ;; KEY may be the empty string the the property is
                  ;; present but has no value
                  (> (length key) 0)
                  key)))))

(provide 'bibtex-completion)

;; Local Variables:
;; byte-compile-warnings: (not cl-functions obsolete)
;; coding: utf-8
;; indent-tabs-mode: nil
;; End:

;;; bibtex-completion.el ends here<|MERGE_RESOLUTION|>--- conflicted
+++ resolved
@@ -566,8 +566,7 @@
    for entry-type = (parsebib-find-next-item)
    while entry-type
    unless (member-ignore-case entry-type '("preamble" "string" "comment"))
-<<<<<<< HEAD
-   collect (let* ((entry (parsebib-read-entry entry-type))
+   collect (let* ((entry (parsebib-read-entry entry-type (point) ht-strings))
                   (fields (append
                            (list (if (assoc-string "author" entry 'case-fold)
                                      "author"
@@ -576,13 +575,6 @@
                                      "date"
                                    "year"))
                            fields)))
-=======
-   collect (let* ((entry (parsebib-read-entry entry-type (point) ht-strings))
-                  (fields (cons (if (assoc-string "author" entry 'case-fold)
-                                    "author"
-                                  "editor")
-                                fields)))
->>>>>>> b2f5430a
              (-map (lambda (it)
                      (cons (downcase (car it)) (cdr it)))
                    (bibtex-completion-prepare-entry entry fields)))))
