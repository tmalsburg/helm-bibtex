--- conflicted
+++ resolved
@@ -264,19 +264,6 @@
   :group 'helm-bibtex
   :type 'boolean)
 
-<<<<<<< HEAD
-(defcustom helm-bibtex-full-frame t
-  "Non-nil means open `helm-bibtex' using the entire window. When
-nil, the window will split below."
-  :group 'helm-bibtex
-  :type 'boolean)
-
-(defcustom helm-bibtex-number-of-optional-arguments 2
-  "The number of optional arguments used for LaTeX citation.
-Choose between 0 and 2."
-  :group 'helm-bibtex
-  :type 'number)
-=======
 (defcustom helm-bibtex-pdf-field nil
   "The name of the BibTeX field in which the path to PDF files is
 stored or nil if no such field should be used.  If an entry has
@@ -285,7 +272,18 @@
 the directories listed in `helm-bibtex-library-path'."
   :group 'helm-bibtex
   :type 'string)
->>>>>>> c8844996
+
+(defcustom helm-bibtex-full-frame t
+  "Non-nil means open `helm-bibtex' using the entire window. When
+nil, the window will split below."
+  :group 'helm-bibtex
+  :type 'boolean)
+
+(defcustom helm-bibtex-number-of-optional-arguments 2
+  "The number of optional arguments used for LaTeX citation.
+Choose between 0 and 2."
+  :group 'helm-bibtex
+  :type 'number)
 
 (easy-menu-add-item nil '("Tools" "Helm" "Tools") ["BibTeX" helm-bibtex t])
 
