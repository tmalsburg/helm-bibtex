--- conflicted
+++ resolved
@@ -7,11 +7,8 @@
 Helm-bibtex and ivy-bibtex allow you to search and manage your BibTeX bibliography.  They both share the same generic backend, bibtex-completion, but one uses the Helm completion framework and the other Ivy as a front-end.
 
 * News
-<<<<<<< HEAD
 - 2017-10-21: Added support for multiple PDFs or other file types.
-=======
 - 2017-10-10: Added support for ~@string~ constants.
->>>>>>> 1e1eecfd
 - 2017-10-02: Use date field if year is not defined.
 - 2017-09-29: If there is a BibTeX entry, citation macro, or
   org-bibtex entry at point, the corresponding publication will be
